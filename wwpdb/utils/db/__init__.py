
__docformat__ = "restructuredtext en"
__author__ = "John Westbrook"
__email__ = "john.westbrook@rcsb.org"
__license__ = "Apache 2.0"
<<<<<<< HEAD
__version__ = "0.16.dev4"
=======
__version__ = "0.16"
>>>>>>> 10ab2128
<|MERGE_RESOLUTION|>--- conflicted
+++ resolved
@@ -3,8 +3,4 @@
 __author__ = "John Westbrook"
 __email__ = "john.westbrook@rcsb.org"
 __license__ = "Apache 2.0"
-<<<<<<< HEAD
-__version__ = "0.16.dev4"
-=======
-__version__ = "0.16"
->>>>>>> 10ab2128
+__version__ = "0.16"